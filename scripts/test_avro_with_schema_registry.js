/*
This is a k6 test script that imports the xk6-kafka and
tests Kafka with a 100 Avro messages per iteration.
*/

import { check } from "k6";
import {
    writer,
    reader,
    consumeWithConfiguration,
    produceWithConfiguration,
    createTopic,
} from "k6/x/kafka"; // import kafka extension

const bootstrapServers = ["subdomain.us-east-1.aws.confluent.cloud:9092"];
const kafkaTopic = "com.example.person";

const auth = {
    username: "username",
    password: "password",
    algorithm: "plain",
};

const producer = writer({
    brokers: bootstrapServers,
<<<<<<< HEAD
    topic,
    auth
});
const consumer = reader(bootstrapServers, topic, null, "", null, auth);
=======
    topic: kafkaTopic,
    auth: auth,
});
const consumer = reader({
    brokers: bootstrapServers,
    topic: kafkaTopic,
    auth: auth,
});
>>>>>>> cfd48d30

const keySchema = `{
  "name": "KeySchema",
  "type": "record",
  "namespace": "com.example",
  "fields": [
    {
      "name": "ssn",
      "type": "string"
    }
  ]
}
`;
const valueSchema = `{
  "name": "ValueSchema",
  "type": "record",
  "namespace": "com.example",
  "fields": [
    {
      "name": "firstname",
      "type": "string"
    },
    {
      "name": "lastname",
      "type": "string"
    }
  ]
}`;

var configuration = {
    consumer: {
        keyDeserializer: "io.confluent.kafka.serializers.KafkaAvroDeserializer",
        valueDeserializer: "io.confluent.kafka.serializers.KafkaAvroDeserializer",
    },
    producer: {
        keySerializer: "io.confluent.kafka.serializers.KafkaAvroSerializer",
        valueSerializer: "io.confluent.kafka.serializers.KafkaAvroSerializer",
    },
    schemaRegistry: {
        url: "https://subdomain.us-east-2.aws.confluent.cloud",
        basicAuth: {
            credentialsSource: "USER_INFO",
            userInfo: "KEY:SECRET",
        },
    },
};

createTopic(bootstrapServers[0], topic);

export default function () {
    for (let index = 0; index < 100; index++) {
        let messages = [
            {
                key: JSON.stringify({
                    ssn: "ssn-" + index,
                }),
                value: JSON.stringify({
                    firstname: "firstname-" + index,
                    lastname: "lastname-" + index,
                }),
            },
        ];
        let error = produceWithConfiguration(
            producer,
            messages,
            configuration,
            keySchema,
            valueSchema
        );
        check(error, {
            "is sent": (err) => err == undefined,
        });
    }

    let messages = consumeWithConfiguration(consumer, 20, configuration, keySchema, valueSchema);
    check(messages, {
        "20 message returned": (msgs) => msgs.length == 20,
    });
}

export function teardown(data) {
    producer.close();
    consumer.close();
}<|MERGE_RESOLUTION|>--- conflicted
+++ resolved
@@ -23,12 +23,6 @@
 
 const producer = writer({
     brokers: bootstrapServers,
-<<<<<<< HEAD
-    topic,
-    auth
-});
-const consumer = reader(bootstrapServers, topic, null, "", null, auth);
-=======
     topic: kafkaTopic,
     auth: auth,
 });
@@ -37,7 +31,6 @@
     topic: kafkaTopic,
     auth: auth,
 });
->>>>>>> cfd48d30
 
 const keySchema = `{
   "name": "KeySchema",
